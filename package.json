{
    "name": "hazelcast-client",
    "version": "4.2.0",
    "description": "Hazelcast - open source In-Memory Data Grid - client for Node.js",
    "main": "lib/index.js",
    "types": "lib/index.d.ts",
    "files": [
        "lib/**/*.js",
        "lib/**/*.d.ts"
    ],
    "dependencies": {
        "@types/long": "4.0.1",
        "long": "4.0.0"
    },
    "devDependencies": {
        "@types/node": "~10.17.59",
        "@typescript-eslint/eslint-plugin": "~4.23.0",
        "@typescript-eslint/parser": "~4.23.0",
        "chai": "~4.3.4",
        "chai-as-promised": "~7.1.1",
        "eslint": "~7.26.0",
        "eslint-plugin-mocha": "~8.1.0",
        "husky": "^6.0.0",
        "jsonschema": "~1.4.0",
        "mocha": "~8.4.0",
        "mocha-jenkins-reporter": "^0.4.5",
        "mousse": "~0.3.1",
        "nyc": "~15.1.0",
        "rimraf": "~3.0.2",
        "sinon": "~10.0.1",
        "sinon-chai": "~3.6.0",
        "source-map-support": "^0.5.19",
        "thrift": "~0.14.1",
        "typedoc": "~0.20.36",
        "typescript": "~4.2.4",
        "winston": "~3.3.3",
        "yargs": "~17.0.1"
    },
    "engines": {
        "node": ">=10.4.0"
    },
    "scripts": {
        "clean": "rimraf lib *.jar *.log",
        "compile": "tsc",
        "test": "node scripts/test-runner.js all",
        "test:unit": "node scripts/test-runner.js unit",
        "test:integration": "node scripts/test-runner.js integration",
        "validate-user-code": "tsc --build test/user_code/tsconfig.json",
        "coverage": "node scripts/test-runner.js coverage",
        "pregenerate-docs": "rimraf docs",
        "generate-docs": "typedoc --options typedoc.json",
<<<<<<< HEAD
        "generate-docs:watch": "typedoc --watch --options typedoc.json",
        "lint": "eslint --ext .ts src && eslint --plugin mocha test && eslint code_samples && eslint scripts",
        "lint:fix": "eslint --fix --ext .ts src && eslint --fix --plugin mocha test && eslint --fix code_samples && eslint --fix scripts",
        "startrc": "node scripts/test-runner.js startrc"
=======
        "lint": "eslint --cache --ext .ts src && eslint --cache --plugin mocha test && eslint --cache  code_samples && eslint --cache scripts",
        "lint:fix": "eslint --cache --fix --ext .ts src && eslint --cache --fix --plugin mocha test && eslint --cache --fix code_samples && eslint --cache --fix scripts",
        "startrc": "node scripts/test-runner.js startrc",
        "prepare": "husky install"
>>>>>>> 19bb733b
    },
    "repository": {
        "type": "git",
        "url": "git+https://github.com/hazelcast/hazelcast-nodejs-client.git"
    },
    "keywords": [
        "hazelcast",
        "nodejs",
        "node",
        "client",
        "data",
        "grid"
    ],
    "license": "Apache-2.0",
    "bugs": {
        "url": "https://github.com/hazelcast/hazelcast-nodejs-client/issues"
    },
    "homepage": "https://github.com/hazelcast/hazelcast-nodejs-client#readme"
}<|MERGE_RESOLUTION|>--- conflicted
+++ resolved
@@ -49,17 +49,11 @@
         "coverage": "node scripts/test-runner.js coverage",
         "pregenerate-docs": "rimraf docs",
         "generate-docs": "typedoc --options typedoc.json",
-<<<<<<< HEAD
         "generate-docs:watch": "typedoc --watch --options typedoc.json",
-        "lint": "eslint --ext .ts src && eslint --plugin mocha test && eslint code_samples && eslint scripts",
-        "lint:fix": "eslint --fix --ext .ts src && eslint --fix --plugin mocha test && eslint --fix code_samples && eslint --fix scripts",
-        "startrc": "node scripts/test-runner.js startrc"
-=======
         "lint": "eslint --cache --ext .ts src && eslint --cache --plugin mocha test && eslint --cache  code_samples && eslint --cache scripts",
         "lint:fix": "eslint --cache --fix --ext .ts src && eslint --cache --fix --plugin mocha test && eslint --cache --fix code_samples && eslint --cache --fix scripts",
         "startrc": "node scripts/test-runner.js startrc",
         "prepare": "husky install"
->>>>>>> 19bb733b
     },
     "repository": {
         "type": "git",
