/*
 * Copyright (c) 2008-2021, Hazelcast, Inc. All Rights Reserved.
 *
 * Licensed under the Apache License, Version 2.0 (the "License");
 * you may not use this file except in compliance with the License.
 * You may obtain a copy of the License at
 *
 * http://www.apache.org/licenses/LICENSE-2.0
 *
 * Unless required by applicable law or agreed to in writing, software
 * distributed under the License is distributed on an "AS IS" BASIS,
 * WITHOUT WARRANTIES OR CONDITIONS OF ANY KIND, either express or implied.
 * See the License for the specific language governing permissions and
 * limitations under the License.
 */
'use strict';

const { expect } = require('chai');
const Long = require('long');
const { SerializationServiceV1 } = require('../../../lib/serialization/SerializationService');
const { SerializationConfigImpl } = require('../../../lib/config/SerializationConfig');
const {
    Predicates,
    RestValue,
    UUID,
    LocalDateTime,
    OffsetDateTime,
    LocalTime,
    LocalDate,
    Big,
    BigDecimal
} = require('../../../');

describe('DefaultSerializersTest', function () {

    const restValue = new RestValue();
    restValue.value = '{"test":"data"}';
    restValue.contentType = 'text/plain';
    const uuid = new UUID(Long.fromNumber(1), Long.fromNumber(2));

    const parameters = [
        14,
        545.3,
        1 << 63,
        true,
        [true, false, false, true],
        [],
        ['client', 'test'],
        [''],
        '',
        'client',
        '1⚐中💦2😭‍🙆😔5',
        'Iñtërnâtiônàlizætiøn',
        '\u0040\u0041\u01DF\u06A0\u12E0\u{1D306}',
        Buffer.from('abc'),
        [12, 56, 54, 12],
        [43546.6, 2343.4, 8988, 4],
        [23545798.6],
        null,
        {abc: 'abc', 'five': 5},
        [{foo: 'bar'}, {bar: 'baz'}],
        Predicates.sql('test'),
        Predicates.and(Predicates.alwaysTrue(), Predicates.alwaysTrue()),
        Predicates.between('this', 0, 1),
        Predicates.equal('this', 10),
        Predicates.greaterThan('this', 10),
        Predicates.greaterEqual('this', 10),
        Predicates.lessThan('this', 10),
        Predicates.lessEqual('this', 10),
        Predicates.like('this', '*'),
        Predicates.ilike('this', '*'),
        Predicates.inPredicate('this', 10, 11, 12),
        Predicates.instanceOf('java.lang.Serializable'),
        Predicates.notEqual('this', 10),
        Predicates.not(Predicates.alwaysTrue()),
        Predicates.or(Predicates.alwaysTrue(), Predicates.alwaysTrue()),
        Predicates.regex('this', '/abc/'),
        Predicates.alwaysTrue(),
        Predicates.alwaysFalse(),
        Predicates.paging(Predicates.greaterEqual('this', 10), 10),
        restValue,
        uuid,
<<<<<<< HEAD
        new HzLocalDate(2021, 6, 28),
        new HzLocalTime(11, 22, 41, 123456789),
        new HzLocalDateTime(new HzLocalDate(2022, 7, 29), new HzLocalTime(12, 23, 42, 123456789)),
        new HzOffsetDateTime(new HzLocalDateTime(new HzLocalDate(2022, 7, 29), new HzLocalTime(12, 23, 42, 123456789)), -64800),
        Big('1.11111111111111111111111111'),
        BigInt('111111111111111111111111111'),
=======
        new LocalDate(2021, 6, 28),
        new LocalTime(11, 22, 41, 123456789),
        new LocalDateTime(new LocalDate(2022, 7, 29), new LocalTime(12, 23, 42, 123456789)),
        new OffsetDateTime(new LocalDateTime(new LocalDate(2022, 7, 29), new LocalTime(12, 23, 42, 123456789)), -64800),
        Big('1.11111111111111111111111111')
>>>>>>> 846a05d0
    ];

    parameters.forEach((obj) => {
        it('type: ' + typeof obj + ', isArray: ' + Array.isArray(obj) + ', value: '
            + (obj instanceof BigDecimal ? `BigDecimal ${obj.toString()}` :
                (typeof obj === 'bigint' ? `BigInt ${obj}` : JSON.stringify(obj))), function () {
                const config = new SerializationConfigImpl();
                const serializationService = new SerializationServiceV1(config);
                const serialized = serializationService.toData(obj);
                expect(serializationService.toObject(serialized)).to.deep.equal(obj);
            }
        );
    });

    const defaultNumberTypes = [
        'double',
        'short',
        'integer',
        'long',
        'float',
        'byte'
    ];

    defaultNumberTypes.forEach((type) => {
        it('convert default number type: ' + type, function () {
            let num = 56;
            if (type === 'long') {
                num = Long.fromNumber(56);
            }
            const config = new SerializationConfigImpl();
            config.defaultNumberType = type;
            const serializationService = new SerializationServiceV1(config);
            const serialized = serializationService.toData(num);
            expect(serializationService.toObject(serialized)).to.deep.equal(num);
        });
    });

    defaultNumberTypes.forEach((type) => {
        it('convert array of default number type: ' + type, function () {
            let nums = [56, 101];
            if (type === 'long') {
                nums = [Long.fromNumber(56), Long.fromNumber(101)];
            }
            if (type === 'byte') {
                nums = Buffer.from(nums);
            }
            const config = new SerializationConfigImpl();
            config.defaultNumberType = type;
            const serializationService = new SerializationServiceV1(config);
            const serialized = serializationService.toData(nums);
            expect(serializationService.toObject(serialized)).to.deep.equal(nums);
        });
    });
});<|MERGE_RESOLUTION|>--- conflicted
+++ resolved
@@ -80,20 +80,12 @@
         Predicates.paging(Predicates.greaterEqual('this', 10), 10),
         restValue,
         uuid,
-<<<<<<< HEAD
-        new HzLocalDate(2021, 6, 28),
-        new HzLocalTime(11, 22, 41, 123456789),
-        new HzLocalDateTime(new HzLocalDate(2022, 7, 29), new HzLocalTime(12, 23, 42, 123456789)),
-        new HzOffsetDateTime(new HzLocalDateTime(new HzLocalDate(2022, 7, 29), new HzLocalTime(12, 23, 42, 123456789)), -64800),
-        Big('1.11111111111111111111111111'),
-        BigInt('111111111111111111111111111'),
-=======
         new LocalDate(2021, 6, 28),
         new LocalTime(11, 22, 41, 123456789),
         new LocalDateTime(new LocalDate(2022, 7, 29), new LocalTime(12, 23, 42, 123456789)),
         new OffsetDateTime(new LocalDateTime(new LocalDate(2022, 7, 29), new LocalTime(12, 23, 42, 123456789)), -64800),
-        Big('1.11111111111111111111111111')
->>>>>>> 846a05d0
+        Big('1.11111111111111111111111111'),
+        BigInt('111111111111111111111111111')
     ];
 
     parameters.forEach((obj) => {
