/*
 * Copyright (c) 2008-2021, Hazelcast, Inc. All Rights Reserved.
 *
 * Licensed under the Apache License, Version 2.0 (the "License");
 * you may not use this file except in compliance with the License.
 * You may obtain a copy of the License at
 *
 * http://www.apache.org/licenses/LICENSE-2.0
 *
 * Unless required by applicable law or agreed to in writing, software
 * distributed under the License is distributed on an "AS IS" BASIS,
 * WITHOUT WARRANTIES OR CONDITIONS OF ANY KIND, either express or implied.
 * See the License for the specific language governing permissions and
 * limitations under the License.
 */

import * as Long from 'long';
import {BitsUtil} from '../../util/BitsUtil';
import {UUID} from '../../core/UUID';
<<<<<<< HEAD
import {HzLocalDate, HzLocalDateTime, HzLocalTime, HzOffsetDateTime} from '../../sql/DatetimeClasses';
=======
import {getTimezoneOffsetFromSeconds, getLocalTimeString, getLocalDateString} from '../../util/DatetimeUtil';
>>>>>>> 48f8c605

// Taken from long.js, https://github.com/dcodeIO/long.js/blob/master/src/long.js
const TWO_PWR_16_DBL = 1 << 16;
const TWO_PWR_32_DBL = TWO_PWR_16_DBL * TWO_PWR_16_DBL;
const TWO_PWR_64_DBL = TWO_PWR_32_DBL * TWO_PWR_32_DBL;
const TWO_PWR_63_DBL = TWO_PWR_64_DBL / 2;

/** @internal */
export class FixSizedTypesCodec {
    static encodeInt(buffer: Buffer, offset: number, value: number): void {
        buffer.writeInt32LE(value, offset);
    }

    static decodeInt(buffer: Buffer, offset: number): number {
        return buffer.readInt32LE(offset);
    }

<<<<<<< HEAD
    static decodeLocalDate(buffer: Buffer, offset: number): HzLocalDate {
=======
    static decodeLocalDate(buffer: Buffer, offset: number): string {
>>>>>>> 48f8c605
        const year = FixSizedTypesCodec.decodeShort(buffer, offset);
        const month = FixSizedTypesCodec.decodeByte(buffer, offset + BitsUtil.SHORT_SIZE_IN_BYTES);
        const date = FixSizedTypesCodec.decodeByte(buffer, offset + BitsUtil.SHORT_SIZE_IN_BYTES + BitsUtil.BYTE_SIZE_IN_BYTES);

<<<<<<< HEAD
        return new HzLocalDate(year, month, date);
    }

    static decodeLocalDatetime(buffer: Buffer, offset: number): HzLocalDateTime {
        const localDate = FixSizedTypesCodec.decodeLocalDate(buffer, offset);
        const localTime = FixSizedTypesCodec.decodeLocalTime(buffer, offset + BitsUtil.LOCAL_DATE_SIZE_IN_BYTES);
        return new HzLocalDateTime(localDate, localTime);
    }

    static decodeOffsetDateTime(buffer: Buffer, offset: number): HzOffsetDateTime {
        const localDateTime = FixSizedTypesCodec.decodeLocalDatetime(buffer, offset);
        const offsetSeconds = FixSizedTypesCodec.decodeInt(buffer, offset + BitsUtil.LOCAL_DATETIME_SIZE_IN_BYTES);
        return HzOffsetDateTime.fromHzLocalDateTime(localDateTime, offsetSeconds);
    }

    /*
    Decodes local time from buffer
    */
    static decodeLocalTime(buffer: Buffer, offset: number): HzLocalTime {
=======
        return getLocalDateString(year, month, date);
    }

    static decodeLocalDatetime(buffer: Buffer, offset: number): string {
        const localDate = FixSizedTypesCodec.decodeLocalDate(buffer, offset);
        const localTime = FixSizedTypesCodec.decodeLocalTime(buffer, offset + BitsUtil.LOCAL_DATE_SIZE_IN_BYTES);
        return `${localDate}T${localTime}`;
    }

    static decodeOffsetDateTime(buffer: Buffer, offset: number): string {
        const localDateTime = FixSizedTypesCodec.decodeLocalDatetime(buffer, offset);
        const offsetSeconds = FixSizedTypesCodec.decodeInt(buffer, offset + BitsUtil.LOCAL_DATETIME_SIZE_IN_BYTES);
        const offsetString = getTimezoneOffsetFromSeconds(offsetSeconds);
        return localDateTime + offsetString;
    }

    static decodeLocalTime(buffer: Buffer, offset: number): string {
>>>>>>> 48f8c605
        const hour = FixSizedTypesCodec.decodeByte(buffer, offset);
        const minute = FixSizedTypesCodec.decodeByte(buffer, offset + BitsUtil.BYTE_SIZE_IN_BYTES);
        const second = FixSizedTypesCodec.decodeByte(buffer, offset + BitsUtil.BYTE_SIZE_IN_BYTES * 2);
        const nano = FixSizedTypesCodec.decodeInt(buffer, offset + BitsUtil.BYTE_SIZE_IN_BYTES * 3);

<<<<<<< HEAD
        return new HzLocalTime(hour, minute, second, nano);
    }

    static encodeShort(buffer: Buffer, offset: number, value: number): void {
        buffer.writeInt16LE(value, offset);
=======
        return getLocalTimeString(hour, minute, second, nano);
>>>>>>> 48f8c605
    }

    static decodeShort(buffer: Buffer, offset: number): number {
        return buffer.readInt16LE(offset);
    }

<<<<<<< HEAD
    static encodeFloat(buffer: Buffer, offset: number, value: number): void {
        buffer.writeFloatLE(value, offset);
    }

=======
>>>>>>> 48f8c605
    static decodeFloat(buffer: Buffer, offset: number): number {
        return buffer.readFloatLE(offset);
    }

<<<<<<< HEAD
    static encodeDouble(buffer: Buffer, offset: number, value: number): void {
        buffer.writeDoubleLE(value, offset);
    }

=======
>>>>>>> 48f8c605
    static decodeDouble(buffer: Buffer, offset: number): number {
        return buffer.readDoubleLE(offset);
    }

    static encodeLong(buffer: Buffer, offset: number, value: any): void {
        if (!Long.isLong(value)) {
            value = Long.fromValue(value);
        }

        buffer.writeInt32LE(value.low, offset);
        buffer.writeInt32LE(value.high, offset + BitsUtil.INT_SIZE_IN_BYTES);
    }

    static decodeLong(buffer: Buffer, offset: number): Long {
        const low = buffer.readInt32LE(offset);
        const high = buffer.readInt32LE(offset + BitsUtil.INT_SIZE_IN_BYTES);
        return new Long(low, high);
    }

    /**
     * Writes the given number as long (signed 64-bit integer) into the specified
     * position in buffer. Supports only non-negative numbers. On overflow, i.e.
     * for numbers larger than max possible value for signed 64-bit integer, writes
     * falls back to the max value.
     *
     * Use this method to avoid creating an intermediate Long object, but be aware
     * of possible precision loss for inputs larger than Number.MAX_SAFE_INTEGER.
     *
     * @param buffer output Buffer
     * @param offset offset to start writing from
     * @param value number to write
     */
    static encodeNonNegativeNumberAsLong(buffer: Buffer, offset: number, value: number): void {
        if (value < 0) {
            throw new Error('Only positive numbers are allowed in this method, received: ' + value);
        }

        if (value + 1 >= TWO_PWR_63_DBL) {
            // MAX_VALUE
            buffer.writeInt32LE(0xFFFFFFFF | 0, offset);
            buffer.writeInt32LE(0x7FFFFFFF | 0, offset + BitsUtil.INT_SIZE_IN_BYTES);
            return;
        }

        buffer.writeInt32LE((value % TWO_PWR_32_DBL) | 0, offset);
        buffer.writeInt32LE((value / TWO_PWR_32_DBL) | 0, offset + BitsUtil.INT_SIZE_IN_BYTES);
    }

    /**
     * Reads a long (signed 64-bit integer) from the specified position in buffer.
     *
     * Use this method to avoid creating a Long object, but be aware of possible
     * precision loss for inputs larger than Number.MAX_SAFE_INTEGER.
     *
     * @param buffer input Buffer
     * @param offset offset to start reading from
     */
    static decodeNumberFromLong(buffer: Buffer, offset: number): number {
        const low = buffer.readInt32LE(offset);
        const high = buffer.readInt32LE(offset + BitsUtil.INT_SIZE_IN_BYTES);
        return high * TWO_PWR_32_DBL + (low >>> 0);
    }

    static encodeBoolean(buffer: Buffer, offset: number, value: boolean): void {
        buffer.writeUInt8(value ? 1 : 0, offset);
    }

    static decodeBoolean(buffer: Buffer, offset: number): boolean {
        return buffer.readUInt8(offset) === 1;
    }

    static encodeByte(buffer: Buffer, offset: number, value: number): void {
        buffer.writeUInt8(value, offset);
    }

    static decodeByte(buffer: Buffer, offset: number): number {
        return buffer.readUInt8(offset);
    }

    static encodeUUID(buffer: Buffer, offset: number, value: UUID): void {
        const isNull = value === null;
        this.encodeBoolean(buffer, offset, isNull);
        if (isNull) {
            return;
        }
        const mostSignificantBits = value.mostSignificant;
        const leastSignificantBits = value.leastSignificant;
        this.encodeLong(buffer, offset + BitsUtil.BOOLEAN_SIZE_IN_BYTES, mostSignificantBits);
        this.encodeLong(buffer, offset + BitsUtil.BOOLEAN_SIZE_IN_BYTES + BitsUtil.LONG_SIZE_IN_BYTES, leastSignificantBits);
    }

    static decodeUUID(buffer: Buffer, offset: number): UUID {
        const isNull = FixSizedTypesCodec.decodeBoolean(buffer, offset);
        if (isNull) {
            return null;
        }
        const mostSignificantBits = FixSizedTypesCodec.decodeLong(buffer, offset + BitsUtil.BOOLEAN_SIZE_IN_BYTES);
        const leastSignificantBits = FixSizedTypesCodec.decodeLong(buffer,
            offset + BitsUtil.BOOLEAN_SIZE_IN_BYTES + BitsUtil.LONG_SIZE_IN_BYTES);
        return new UUID(mostSignificantBits, leastSignificantBits);
    }
}<|MERGE_RESOLUTION|>--- conflicted
+++ resolved
@@ -17,11 +17,7 @@
 import * as Long from 'long';
 import {BitsUtil} from '../../util/BitsUtil';
 import {UUID} from '../../core/UUID';
-<<<<<<< HEAD
-import {HzLocalDate, HzLocalDateTime, HzLocalTime, HzOffsetDateTime} from '../../sql/DatetimeClasses';
-=======
 import {getTimezoneOffsetFromSeconds, getLocalTimeString, getLocalDateString} from '../../util/DatetimeUtil';
->>>>>>> 48f8c605
 
 // Taken from long.js, https://github.com/dcodeIO/long.js/blob/master/src/long.js
 const TWO_PWR_16_DBL = 1 << 16;
@@ -39,36 +35,11 @@
         return buffer.readInt32LE(offset);
     }
 
-<<<<<<< HEAD
-    static decodeLocalDate(buffer: Buffer, offset: number): HzLocalDate {
-=======
     static decodeLocalDate(buffer: Buffer, offset: number): string {
->>>>>>> 48f8c605
         const year = FixSizedTypesCodec.decodeShort(buffer, offset);
         const month = FixSizedTypesCodec.decodeByte(buffer, offset + BitsUtil.SHORT_SIZE_IN_BYTES);
         const date = FixSizedTypesCodec.decodeByte(buffer, offset + BitsUtil.SHORT_SIZE_IN_BYTES + BitsUtil.BYTE_SIZE_IN_BYTES);
 
-<<<<<<< HEAD
-        return new HzLocalDate(year, month, date);
-    }
-
-    static decodeLocalDatetime(buffer: Buffer, offset: number): HzLocalDateTime {
-        const localDate = FixSizedTypesCodec.decodeLocalDate(buffer, offset);
-        const localTime = FixSizedTypesCodec.decodeLocalTime(buffer, offset + BitsUtil.LOCAL_DATE_SIZE_IN_BYTES);
-        return new HzLocalDateTime(localDate, localTime);
-    }
-
-    static decodeOffsetDateTime(buffer: Buffer, offset: number): HzOffsetDateTime {
-        const localDateTime = FixSizedTypesCodec.decodeLocalDatetime(buffer, offset);
-        const offsetSeconds = FixSizedTypesCodec.decodeInt(buffer, offset + BitsUtil.LOCAL_DATETIME_SIZE_IN_BYTES);
-        return HzOffsetDateTime.fromHzLocalDateTime(localDateTime, offsetSeconds);
-    }
-
-    /*
-    Decodes local time from buffer
-    */
-    static decodeLocalTime(buffer: Buffer, offset: number): HzLocalTime {
-=======
         return getLocalDateString(year, month, date);
     }
 
@@ -86,45 +57,22 @@
     }
 
     static decodeLocalTime(buffer: Buffer, offset: number): string {
->>>>>>> 48f8c605
         const hour = FixSizedTypesCodec.decodeByte(buffer, offset);
         const minute = FixSizedTypesCodec.decodeByte(buffer, offset + BitsUtil.BYTE_SIZE_IN_BYTES);
         const second = FixSizedTypesCodec.decodeByte(buffer, offset + BitsUtil.BYTE_SIZE_IN_BYTES * 2);
         const nano = FixSizedTypesCodec.decodeInt(buffer, offset + BitsUtil.BYTE_SIZE_IN_BYTES * 3);
 
-<<<<<<< HEAD
-        return new HzLocalTime(hour, minute, second, nano);
-    }
-
-    static encodeShort(buffer: Buffer, offset: number, value: number): void {
-        buffer.writeInt16LE(value, offset);
-=======
         return getLocalTimeString(hour, minute, second, nano);
->>>>>>> 48f8c605
     }
 
     static decodeShort(buffer: Buffer, offset: number): number {
         return buffer.readInt16LE(offset);
     }
 
-<<<<<<< HEAD
-    static encodeFloat(buffer: Buffer, offset: number, value: number): void {
-        buffer.writeFloatLE(value, offset);
-    }
-
-=======
->>>>>>> 48f8c605
     static decodeFloat(buffer: Buffer, offset: number): number {
         return buffer.readFloatLE(offset);
     }
 
-<<<<<<< HEAD
-    static encodeDouble(buffer: Buffer, offset: number, value: number): void {
-        buffer.writeDoubleLE(value, offset);
-    }
-
-=======
->>>>>>> 48f8c605
     static decodeDouble(buffer: Buffer, offset: number): number {
         return buffer.readDoubleLE(offset);
     }
